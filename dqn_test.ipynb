{
 "cells": [
  {
   "cell_type": "code",
<<<<<<< HEAD
   "execution_count": null,
=======
   "execution_count": 3,
>>>>>>> 9c5fb4f2
   "metadata": {},
   "outputs": [],
   "source": [
    "from xai.dqn import DQN\n",
    "     \n",
    "\n",
    "dqn = DQN(translate=True, rotate=True)     "
   ]
  },
  {
   "cell_type": "code",
<<<<<<< HEAD
   "execution_count": null,
=======
   "execution_count": 72,
>>>>>>> 9c5fb4f2
   "metadata": {},
   "outputs": [],
   "source": [
    "from xai.policy import Policy\n",
    "import torch\n",
    "\n",
    "p = Policy.new(1,10)"
   ]
  },
  {
   "cell_type": "code",
   "execution_count": 77,
   "metadata": {},
   "outputs": [
    {
     "data": {
      "text/plain": [
       "tensor([-2192.6479,   882.3680,   839.6804,  -347.4221,  2193.2883,  3047.0840,\n",
       "        -1748.9489,  -672.3204, -1275.6510,  -675.2228],\n",
       "       grad_fn=<ViewBackward0>)"
      ]
     },
     "execution_count": 77,
     "metadata": {},
     "output_type": "execute_result"
    }
   ],
   "source": [
    "p.predict(torch.tensor([1.0]))"
   ]
  },
  {
   "cell_type": "code",
   "execution_count": 76,
   "metadata": {},
   "outputs": [],
   "source": [
    "p.mutate(5)"
   ]
  },
  {
   "cell_type": "code",
   "execution_count": 3,
   "metadata": {},
   "outputs": [
    {
     "name": "stderr",
     "output_type": "stream",
     "text": [
      "Loss: 617.420471: 100%|██████████| 400/400 [04:28<00:00,  1.49it/s] \n"
     ]
    }
   ],
   "source": [
    "dqn.train_autoencoder(\n",
    "    buffer_size=5_000,\n",
    "    time_steps=1_000,\n",
    "    episodes=1,\n",
    "    epochs=400,\n",
    "    batch_size=256\n",
    ")"
   ]
  },
  {
   "cell_type": "code",
   "execution_count": null,
   "metadata": {},
   "outputs": [],
   "source": [
    "dqn.train(\n",
    "    alpha=.1,\n",
    "    buffer_size=3_000,\n",
    "    num_episodes=10000,\n",
    "    epsilon=.99,\n",
    "    gamma=.98,\n",
    "    steps=100,\n",
    "    sample_prob=1,\n",
    "    learning_starts=0.1,\n",
    "    samples_per_train=10_000,\n",
    "    batch_size=256\n",
    ")"
   ]
  },
  {
   "cell_type": "code",
<<<<<<< HEAD
   "execution_count": null,
=======
   "execution_count": 4,
>>>>>>> 9c5fb4f2
   "metadata": {},
   "outputs": [],
   "source": [
    "dqn.play(show=True, show_decode=True)"
   ]
  }
 ],
 "metadata": {
  "kernelspec": {
   "display_name": ".venv",
   "language": "python",
   "name": "python3"
  },
  "language_info": {
   "codemirror_mode": {
    "name": "ipython",
    "version": 3
   },
   "file_extension": ".py",
   "mimetype": "text/x-python",
   "name": "python",
   "nbconvert_exporter": "python",
   "pygments_lexer": "ipython3",
   "version": "3.11.7"
  }
 },
 "nbformat": 4,
 "nbformat_minor": 2
}<|MERGE_RESOLUTION|>--- conflicted
+++ resolved
@@ -2,11 +2,7 @@
  "cells": [
   {
    "cell_type": "code",
-<<<<<<< HEAD
    "execution_count": null,
-=======
-   "execution_count": 3,
->>>>>>> 9c5fb4f2
    "metadata": {},
    "outputs": [],
    "source": [
@@ -18,11 +14,7 @@
   },
   {
    "cell_type": "code",
-<<<<<<< HEAD
    "execution_count": null,
-=======
-   "execution_count": 72,
->>>>>>> 9c5fb4f2
    "metadata": {},
    "outputs": [],
    "source": [
@@ -108,11 +100,7 @@
   },
   {
    "cell_type": "code",
-<<<<<<< HEAD
    "execution_count": null,
-=======
-   "execution_count": 4,
->>>>>>> 9c5fb4f2
    "metadata": {},
    "outputs": [],
    "source": [
