{
 "cells": [
  {
   "cell_type": "code",
   "execution_count": 16,
   "metadata": {},
   "outputs": [],
   "source": [
    "import shap\n",
    "import numpy as np\n",
    "import torch\n",
    "from tqdm import tqdm\n",
    "np.set_printoptions(formatter={'float': '{: 0.4f}'.format})"
   ]
  },
  {
   "cell_type": "code",
   "execution_count": 17,
   "metadata": {},
   "outputs": [],
   "source": [
    "features = 3\n",
    "classes = 1\n",
    "\n",
    "encoder = torch.nn.Sequential(\n",
    "    torch.nn.Linear(features,5),\n",
    "    torch.nn.ReLU(),\n",
    "    torch.nn.Linear(5,5),\n",
    "    torch.nn.ReLU(),\n",
    "    torch.nn.Linear(5,classes),\n",
    ")\n",
    "\n",
    "decoder = torch.nn.Sequential(\n",
    "    torch.nn.Linear(classes,5),\n",
    "    torch.nn.ReLU(),\n",
    "    torch.nn.Linear(5,5),\n",
    "    torch.nn.ReLU(),\n",
    "    torch.nn.Linear(5,features)\n",
    ")\n",
    "\n",
    "optim = torch.optim.Adam((encoder + decoder).parameters())"
   ]
  },
  {
   "cell_type": "code",
   "execution_count": 18,
   "metadata": {},
   "outputs": [],
   "source": [
    "X = torch.zeros((10_000,3), dtype=torch.float32, device=\"cpu\")\n",
    "X[:,0] = torch.rand((10_000,))\n",
    "X[:,1] = X[:,0]*2\n",
    "X[:,2] = X[:,1]*2"
   ]
  },
  {
   "cell_type": "code",
   "execution_count": 19,
   "metadata": {},
   "outputs": [
    {
     "name": "stderr",
     "output_type": "stream",
     "text": [
      "Loss: 0.00000: 100%|██████████| 10000/10000 [01:10<00:00, 141.47it/s]\n"
     ]
    }
   ],
   "source": [
    "bar = tqdm(range(10_000))\n",
    "for epoch in bar:\n",
    "    optim.zero_grad()\n",
    "    x = X[torch.randperm(len(X), device=\"cpu\")[:1000]]\n",
    "    x_hat: torch.Tensor = (encoder + decoder)(x)\n",
    "    loss: torch.Tensor = torch.mean((x_hat - x)**2)\n",
    "    bar.set_description(f\"Loss: {loss:.5f}\")\n",
    "    loss.backward()\n",
    "    optim.step()"
   ]
  },
  {
   "cell_type": "code",
   "execution_count": 20,
   "metadata": {},
   "outputs": [],
   "source": [
    "import shap.maskers\n",
    "\n",
    "\n",
    "def f(x):\n",
    "    with torch.no_grad():\n",
    "        if isinstance(x, np.ndarray):\n",
    "            x = torch.from_numpy(x).float()\n",
    "\n",
    "        return encoder(x).numpy(force=True)\n",
    "\n",
    "        \n",
    "explainer = shap.ExactExplainer(f, shap.maskers.Independent(X.numpy(force=True), 1000))\n",
    "\n",
    "def f_inv(x):\n",
    "    with torch.no_grad():\n",
    "        if isinstance(x, np.ndarray):\n",
    "            x = torch.from_numpy(x).float()\n",
    "            \n",
    "        return decoder(x).numpy(force=True)\n",
    "        \n",
    "explainer_inv = shap.ExactExplainer(f_inv, shap.maskers.Independent(encoder(X).numpy(force=True), 1000))"
   ]
  },
  {
   "cell_type": "code",
   "execution_count": 21,
   "metadata": {},
   "outputs": [
    {
     "data": {
      "text/plain": [
       "(tensor([[0.3834, 0.7668, 1.5335]]),\n",
       " tensor([[3.7061]], grad_fn=<AddmmBackward0>),\n",
       " tensor([[0.3837, 0.7671, 1.5340]], grad_fn=<AddmmBackward0>))"
      ]
     },
     "execution_count": 21,
     "metadata": {},
     "output_type": "execute_result"
    }
   ],
   "source": [
    "idx = torch.randint(0,len(X),(1,))\n",
    "X[idx], encoder(X[idx]), decoder(encoder(X[idx]))"
   ]
  },
  {
   "cell_type": "code",
   "execution_count": 65,
   "metadata": {},
   "outputs": [
    {
     "data": {
      "text/plain": [
       ".values =\n",
       "array([[-0.0674, -0.4815, -0.5104]])\n",
       "\n",
       ".base_values =\n",
       "array([[ 4.7655]])\n",
       "\n",
       ".data =\n",
       "array([[ 0.3834,  0.7668,  1.5335]], dtype=float32)"
      ]
     },
     "execution_count": 65,
     "metadata": {},
     "output_type": "execute_result"
    }
   ],
   "source": [
    "exp: shap.Explanation = explainer(X[idx:idx+1].numpy(force=True))\n",
    "exp_values = exp.values.reshape((features,classes))\n",
    "exp_base_values = exp.base_values.reshape((classes))\n",
    "exp"
   ]
  },
  {
   "cell_type": "code",
   "execution_count": 60,
   "metadata": {},
   "outputs": [
    {
     "data": {
      "text/plain": [
       ".values =\n",
       "array([[[-0.1059, -0.2115, -0.4230]]])\n",
       "\n",
       ".base_values =\n",
       "array([[ 0.4896,  0.9786,  1.9570]])\n",
       "\n",
       ".data =\n",
       "array([[ 3.7061]], dtype=float32)"
      ]
     },
     "execution_count": 60,
     "metadata": {},
     "output_type": "execute_result"
    }
   ],
   "source": [
    "inv_exp: shap.Explanation = explainer_inv(encoder(X[idx:idx+1]).numpy(force=True))\n",
    "inv_exp_values = inv_exp.values.reshape((features,classes))\n",
    "inv_exp_base_values = inv_exp.base_values.reshape((features))\n",
    "inv_exp"
   ]
  },
  {
   "cell_type": "code",
<<<<<<< HEAD
   "execution_count": 13,
=======
   "execution_count": 61,
   "metadata": {},
   "outputs": [
    {
     "data": {
      "text/plain": [
       "array([-1.0594])"
      ]
     },
     "execution_count": 61,
     "metadata": {},
     "output_type": "execute_result"
    }
   ],
   "source": [
    "exp_values.sum(0)"
   ]
  },
  {
   "cell_type": "code",
   "execution_count": 128,
   "metadata": {},
   "outputs": [],
   "source": [
    "n = ((inv_exp_values.T - X[idx].numpy(force=True) + inv_exp_base_values) + f(X[idx:idx+1]) - exp_base_values).sum(0)"
   ]
  },
  {
   "cell_type": "code",
   "execution_count": 127,
   "metadata": {},
   "outputs": [
    {
     "data": {
      "text/plain": [
       "array([-1.0591, -1.0591, -1.0589])"
      ]
     },
     "execution_count": 127,
     "metadata": {},
     "output_type": "execute_result"
    }
   ],
   "source": [
    "n"
   ]
  },
  {
   "cell_type": "code",
   "execution_count": 129,
>>>>>>> 309deec9
   "metadata": {},
   "outputs": [
    {
     "data": {
      "text/plain": [
       "array([-0.0636, -0.4545, -0.4818])"
      ]
     },
     "execution_count": 129,
     "metadata": {},
     "output_type": "execute_result"
    }
   ],
   "source": [
    "encoder_importance = (exp.values/np.sum(abs(exp.values), axis=1))[0]\n",
    "encoder_importance"
   ]
  },
  {
   "cell_type": "code",
   "execution_count": 130,
   "metadata": {},
   "outputs": [
    {
     "data": {
      "text/plain": [
       "array([[-0.1430, -0.2857, -0.5713]])"
      ]
     },
     "execution_count": 130,
     "metadata": {},
     "output_type": "execute_result"
    }
   ],
   "source": [
    "decoder_importance = (inv_exp.values/np.sum(abs(inv_exp.values), axis=2))[0]\n",
    "decoder_importance"
   ]
  },
  {
   "cell_type": "code",
   "execution_count": 31,
   "metadata": {},
   "outputs": [
    {
     "ename": "IndexError",
     "evalue": "too many indices for array: array is 1-dimensional, but 2 were indexed",
     "output_type": "error",
     "traceback": [
      "\u001b[0;31m---------------------------------------------------------------------------\u001b[0m",
      "\u001b[0;31mIndexError\u001b[0m                                Traceback (most recent call last)",
      "Cell \u001b[0;32mIn[31], line 1\u001b[0m\n\u001b[0;32m----> 1\u001b[0m \u001b[43mencoder_importance\u001b[49m\u001b[43m[\u001b[49m\u001b[38;5;241;43m0\u001b[39;49m\u001b[43m,\u001b[49m\u001b[38;5;241;43m0\u001b[39;49m\u001b[43m]\u001b[49m, decoder_importance[\u001b[38;5;241m0\u001b[39m,\u001b[38;5;241m0\u001b[39m]\n",
      "\u001b[0;31mIndexError\u001b[0m: too many indices for array: array is 1-dimensional, but 2 were indexed"
     ]
    }
   ],
   "source": [
    "encoder_importance[0,0], decoder_importance[0,0]"
   ]
  }
 ],
 "metadata": {
  "kernelspec": {
   "display_name": "Python 3",
   "language": "python",
   "name": "python3"
  },
  "language_info": {
   "codemirror_mode": {
    "name": "ipython",
    "version": 3
   },
   "file_extension": ".py",
   "mimetype": "text/x-python",
   "name": "python",
   "nbconvert_exporter": "python",
   "pygments_lexer": "ipython3",
   "version": "3.11.5"
  }
 },
 "nbformat": 4,
 "nbformat_minor": 2
}<|MERGE_RESOLUTION|>--- conflicted
+++ resolved
@@ -192,30 +192,47 @@
   },
   {
    "cell_type": "code",
-<<<<<<< HEAD
    "execution_count": 13,
-=======
-   "execution_count": 61,
-   "metadata": {},
-   "outputs": [
-    {
-     "data": {
-      "text/plain": [
-       "array([-1.0594])"
-      ]
-     },
-     "execution_count": 61,
-     "metadata": {},
-     "output_type": "execute_result"
-    }
-   ],
-   "source": [
-    "exp_values.sum(0)"
-   ]
-  },
-  {
-   "cell_type": "code",
-   "execution_count": 128,
+   "metadata": {},
+   "outputs": [
+    {
+     "data": {
+      "text/plain": [
+       "array([ 0.3221,  0.3197,  0.3582])"
+      ]
+     },
+     "execution_count": 13,
+     "metadata": {},
+     "output_type": "execute_result"
+    }
+   ],
+   "source": [
+    "abs(exp_values + exp_base_values)/sum(abs(exp_values + exp_base_values))"
+   ]
+  },
+  {
+   "cell_type": "code",
+   "execution_count": 14,
+   "metadata": {},
+   "outputs": [
+    {
+     "data": {
+      "text/plain": [
+       "array([ 0.0909,  0.1818,  0.7273])"
+      ]
+     },
+     "execution_count": 14,
+     "metadata": {},
+     "output_type": "execute_result"
+    }
+   ],
+   "source": [
+    "abs(inv_exp_values + inv_exp_base_values)/sum(abs(inv_exp_values + inv_exp_base_values))"
+   ]
+  },
+  {
+   "cell_type": "code",
+   "execution_count": null,
    "metadata": {},
    "outputs": [],
    "source": [
@@ -245,7 +262,6 @@
   {
    "cell_type": "code",
    "execution_count": 129,
->>>>>>> 309deec9
    "metadata": {},
    "outputs": [
     {
