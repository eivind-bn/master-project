--- conflicted
+++ resolved
@@ -2,50 +2,15 @@
  "cells": [
   {
    "cell_type": "code",
-<<<<<<< HEAD
-   "execution_count": 168,
-=======
    "execution_count": 1,
->>>>>>> 3be66a2d
    "metadata": {},
    "outputs": [],
    "source": [
     "import torch"
-<<<<<<< HEAD
    ]
   },
   {
    "cell_type": "code",
-   "execution_count": 169,
-   "metadata": {},
-   "outputs": [],
-   "source": [
-    "f = torch.nn.Sequential(\n",
-    "    torch.nn.Linear(1,5),\n",
-    ")\n",
-    "\n",
-    "g = torch.nn.Sequential(\n",
-    "    torch.nn.Linear(1,5),\n",
-    ")\n",
-    "\n",
-    "h = torch.nn.Sequential(\n",
-    "    torch.nn.Linear(1,5),\n",
-    ")\n",
-    "\n",
-    "x = torch.tensor([0.0])"
-=======
->>>>>>> 3be66a2d
-   ]
-  },
-  {
-   "cell_type": "code",
-<<<<<<< HEAD
-   "execution_count": 170,
-   "metadata": {},
-   "outputs": [],
-   "source": [
-    "yf = f(x)"
-=======
    "execution_count": 11,
    "metadata": {},
    "outputs": [
@@ -62,52 +27,10 @@
    ],
    "source": [
     "torch.device(\"cuda:8\")"
->>>>>>> 3be66a2d
    ]
   },
   {
    "cell_type": "code",
-<<<<<<< HEAD
-   "execution_count": 171,
-   "metadata": {},
-   "outputs": [],
-   "source": [
-    "yg = g(x)"
-   ]
-  },
-  {
-   "cell_type": "code",
-   "execution_count": 172,
-   "metadata": {},
-   "outputs": [],
-   "source": [
-    "for i,(pf,pg,ph) in enumerate(zip(f.parameters(), g.parameters(), h.parameters()), start=1):\n",
-    "    with torch.no_grad():\n",
-    "        ph[:] = .5*pf + .5*pg"
-   ]
-  },
-  {
-   "cell_type": "code",
-   "execution_count": 173,
-   "metadata": {},
-   "outputs": [
-    {
-     "data": {
-      "text/plain": [
-       "(tensor([ 0.4078, -0.4967,  0.2647,  0.3822,  0.0470], grad_fn=<AddBackward0>),\n",
-       " tensor([ 0.9509, -0.9288, -0.7978, -0.1891,  0.0025], grad_fn=<AddBackward0>),\n",
-       " tensor([ 0.6793, -0.7127, -0.2666,  0.0966,  0.0248], grad_fn=<AddBackward0>))"
-      ]
-     },
-     "execution_count": 173,
-     "metadata": {},
-     "output_type": "execute_result"
-    }
-   ],
-   "source": [
-    "yh = h(x)\n",
-    "yf, yg, yh"
-=======
    "execution_count": 15,
    "metadata": {},
    "outputs": [
@@ -125,7 +48,6 @@
    ],
    "source": [
     "torch.tensor([23]).to(dtype=\"float32\")"
->>>>>>> 3be66a2d
    ]
   },
   {
